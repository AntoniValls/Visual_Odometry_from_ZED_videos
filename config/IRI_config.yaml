data:
  type: '00'
  main_path: '../datasets/BIEL/00/'
  ground_truth: False
  pose_path: '../datasets/BIEL/00_IRI.txt'

parameters:
  rgb: True
<<<<<<< HEAD
  rectified: True 
  detector: 'lightglue' # detector for feature extraction (SIFT, ORB, or lightglue)
  threshold:  100
  max_depth: 300
=======
  rectified: False  # Stereo rectify the images (I think this is not needed for IRI)
  detector: 'lightglue' # detector for feature extraction (SIFT, ORB, or lightglue)
  depth_model: 'Distill' # depth model for depth estimation (Simple, Complex, or Distill)
  threshold:  0.25
  max_depth: 3000
>>>>>>> 44d4f582
  subset: null # subset of the dataset to use (null or number)<|MERGE_RESOLUTION|>--- conflicted
+++ resolved
@@ -6,16 +6,9 @@
 
 parameters:
   rgb: True
-<<<<<<< HEAD
-  rectified: True 
-  detector: 'lightglue' # detector for feature extraction (SIFT, ORB, or lightglue)
-  threshold:  100
-  max_depth: 300
-=======
   rectified: False  # Stereo rectify the images (I think this is not needed for IRI)
   detector: 'lightglue' # detector for feature extraction (SIFT, ORB, or lightglue)
   depth_model: 'Distill' # depth model for depth estimation (Simple, Complex, or Distill)
   threshold:  0.25
   max_depth: 3000
->>>>>>> 44d4f582
   subset: null # subset of the dataset to use (null or number)